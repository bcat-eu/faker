# Change Log

All notable changes to this project will be documented in this file.

This project adheres to [Semantic Versioning](http://semver.org/).

Change log itself follows [Keep a CHANGELOG](http://keepachangelog.com) format.

## Unreleased

### Added

### Changed

### Deprecated

### Removed

### Fixed

### Security

## 0.10.0

### Added

* New maintainer [Toby Hinloopen (@tobyhinloopen)](https://github.com/tobyhinloopen)
* Gitter chat [room](https://gitter.im/igas/faker) [[@igas][]]
* `Faker.Gov.Us.ssn/0` added to generate US Social Security numbers [[@sotojuan][]]
* `Faker.StarWars` added to generate `character/0`, `planet/0` and `quote/0` from StarWars universe [[@samcdavid][]]
* `Faker.Cat` added to generate `name/0`, `breed/0` and `registry/0` of cats [[@orieken][]]
* Customizable random functions [[@igas][]]
* `Faker.Industry` [@cdesch][]
* Missing colors to `Faker.Color.En` [@cdesch][]
<<<<<<< HEAD
* `Faker.UUID` [[@anthonator][]]
=======
* Elixir 1.6 support [[@igas][]]
>>>>>>> 426a5c05

### Changed

* Updated dependencies [[@igas][]]

### Deprecated

### Removed

* Elixir 1.3 support [[@igas][]]

### Fixed

* `Faker.Date.date_of_birth/0` and `Faker.Date.date_of_birth/1` returning wrong result [[@stfnsr][]]
* Usage.md reorganisation [[@orieken][]]
* Documentation for `Faker.Beer` [[@bcat-eu][]]
* Fix pokemon name - Mr. Mime :) [[@leveloid][]]
* Gov.Us deprecations [[@halfdan][]]

### Security

## 0.9.0

### Added

* `Faker.Pizza` [@lauraannwilliams][]
* Credo on CI [@igas][]
* Dialyxir on CI [@igas][]
* `Faker.String.base64/0` and `Faker.String.base64/1` [@yordis][]

### Changed

### Deprecated

### Removed

* Elixir < 1.3 support [@igas][]

### Fixed

* Credo issues [@lrosa007][]

### Security

## 0.8.0

### Added

* `Faker.Internet.UserAgent` [@devshane][]
* `Faker.Superhero` [@orieken][]
* `Faker.Code.iban` [@tobyhinloopen][]
* `Faker.Beer` [@orieken][]
* `Faker.Date` [@tobyhinloopen][]
* `Faker.Date.between` [@anthonator][]
* `Faker.DateTime` [@anthonator][]
* `Faker.NaiveDateTime` [@anthonator][]
* `Faker.Nato` [@petehamilton][]
* `Faker.Pokemon` [@orieken][]
* `Faker.App.semver` [@wojtekmach][]
* `Faker.Internet.slug` [@anthonator][]
* credo [@igas][]

### Changed

* Underlaying data structure changed to maps to improve performance [@igas][]
* Improved `Faker.Beer` usage [@tbash][]

### Deprecated

### Removed

* Usage docs duplication [@piton4eg][]

### Fixed

* Elixir 1.4 deprecation warnings [@igas][]

### Security

## 0.7.0

* Upgrade to latest versions [@belaustegui][]

* Documentation improvements [@GesJeremie][]

* `Faker.Color.En.name/0` & `Faker.Color.En.fancy_name/0` [@efexen][]

* `Faker.Phone.EnGb.cell_number/0` [@igas][]

* `Faker.Phone.EnGb.landline_number/0` [@johnhamelink][]

* `Faker.Phone.EnGb.mobile_number/0` [@igas][]

* `Faker.Phone.EnGb.number/0` [@igas][]

* `Faker.Phone.EnUs` [@devshane][]

## 0.6.0

* Most of functions covered by specs and docs now

* Removed JSON programming and poison dependency [@saulecabrera][],
  [@vforvova][]

* Add Faker.Shakespeare [@adam-wanninger][]

* Fix SSL issues in `Internet.image_url/0` [@zmoshansky][]

* Improve tests [@lowks][]

* Elixir 1.1 support

* Add `Faker.App` with `author/0`, `name/0` and `version/0`

* Add `Faker.Address.country_code/0`

* Add `Faker.Bitcoin` with `address/0` and `address/1`

* Add `Faker.Color` with `rgb_hex/0` and `rgb_decimal/0`

## 0.5.1

* Add erlang 18 support

* Add issn check digit

## 0.5.0

* Add `Faker.start/0` and `Faker.start/1`

## 0.4.1

* Add `Faker.Internet.url/0` and `Faker.Internet.image_url/0` functions

## 0.4.0

* Elixir 1.0.0

* ISBN check digit algorithm [@vforvova][]

* Move from JSEX to Poison

## 0.3.2

* Fixed function heads [@jarednorman][]

## 0.3.1

* Elixir 0.14.2

## 0.3.0

* Elixir v0.14 support

* Add Travis CI

* Remove `Faker.Config`

* Remove `Faker.Supervisor`

* Change dependency to hex packages

* Added `Faker.Internet`

  * `domain_name/0`

  * `domain_suffix/0`

  * `domain_word/0`

  * `email/0`

  * `free_email/0`

  * `free_email_service/0`

  * `ip_v4_address/0`

  * `ip_v6_address/0`

  * `mac_address/0`

  * `safe_email/0`

  * `user_name/0`

* Added `Faker.Company`

  * `bs/0`

  * `bullshit/0`

  * `bullshit_prefix/0`

  * `bullshit_suffix/0`

  * `buzzword/0`

  * `buzzword_prefix/0`

  * `buzzword_suffix/0`

  * `catch_phrase/0`

  * `name/0`

  * `suffix/0`

## 0.2.0

* Added `Faker.Team`

  * `name/0`

  * `creature/0`

[@adam-wanninger]: https://github.com/adam-wanninger
[@anthonator]: https://github.com/anthonator
[@bcat-eu]: https://github.com/bcat-eu
[@belaustegui]: https://github.com/belaustegui
[@cdesch]: https://github.com/cdesch
[@devshane]: https://github.com/devshane
[@efexen]: https://github.com/efexen
[@GesJeremie]: https://github.com/GesJeremie
[@halfdan]: https://github.com/halfdan
[@igas]: https://github.com/igas
[@jarednorman]: https://github.com/jarednorman
[@johnhamelink]: https://github.com/johnhamelink
[@lauraannwilliams]: https://github.com/lauraannwilliams
[@leveloid]: https://github.com/leveloid
[@lowks]: https://github.com/lowks
[@lrosa007]: https://github.com/lrosa007
[@orieken]: https://github.com/orieken
[@petehamilton]: https://github.com/petehamilton
[@piton4eg]: https://github.com/piton4eg
[@samcdavid]: https://github.com/samcdavid
[@saulecabrera]: https://github.com/saulecabrera
[@sotojuan]: https://github.com/sotojuan
[@stfnsr]: https://github.com/stfnsr
[@tbash]: https://github.com/tbash
[@tobyhinloopen]: https://github.com/tobyhinloopen
[@vforvova]: https://github.com/vforvova
[@wojtekmach]: https://github.com/wojtekmach
[@yordis]: https://github.com/yordis
[@zmoshansky]: https://github.com/zmoshansky<|MERGE_RESOLUTION|>--- conflicted
+++ resolved
@@ -9,6 +9,8 @@
 ## Unreleased
 
 ### Added
+
+* `Faker.UUID` [[@anthonator][]]
 
 ### Changed
 
@@ -32,11 +34,7 @@
 * Customizable random functions [[@igas][]]
 * `Faker.Industry` [@cdesch][]
 * Missing colors to `Faker.Color.En` [@cdesch][]
-<<<<<<< HEAD
-* `Faker.UUID` [[@anthonator][]]
-=======
 * Elixir 1.6 support [[@igas][]]
->>>>>>> 426a5c05
 
 ### Changed
 
